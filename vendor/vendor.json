{
	"comment": "",
	"ignore": "test",
	"package": [
		{
			"checksumSHA1": "xeK+ux8fKSSJJVW04/TE9yQFfGs=",
			"path": "github.com/Azure/azure-sdk-for-go/services/appinsights/mgmt/2015-05-01/insights",
			"revision": "6d20bdbae88c06c36d72eb512295417693bfdf4e",
			"revisionTime": "2018-09-28T00:20:07Z",
			"version": "v21.1.0",
			"versionExact": "v21.1.0"
		},
		{
			"checksumSHA1": "stiogNKwVm0Y0v6nxqIPlXG9tnw=",
			"path": "github.com/Azure/azure-sdk-for-go/services/automation/mgmt/2015-10-31/automation",
			"revision": "6d20bdbae88c06c36d72eb512295417693bfdf4e",
			"revisionTime": "2018-09-28T00:20:07Z",
			"version": "v21.1.0",
			"versionExact": "v21.1.0"
		},
		{
			"checksumSHA1": "GZEKIkiC//1VgeihW1g/KU+JC8A=",
			"path": "github.com/Azure/azure-sdk-for-go/services/cdn/mgmt/2017-10-12/cdn",
			"revision": "6d20bdbae88c06c36d72eb512295417693bfdf4e",
			"revisionTime": "2018-09-28T00:20:07Z",
			"version": "v21.1.0",
			"versionExact": "v21.1.0"
		},
		{
			"checksumSHA1": "aWRle6uvrmNNv+Awt3+Ymr0DDhQ=",
			"path": "github.com/Azure/azure-sdk-for-go/services/cognitiveservices/mgmt/2017-04-18/cognitiveservices",
			"revision": "6d20bdbae88c06c36d72eb512295417693bfdf4e",
			"revisionTime": "2018-09-28T00:20:07Z",
			"version": "v21.1.0",
			"versionExact": "v21.1.0"
		},
		{
			"checksumSHA1": "iS3V1RJwe8QKQ8k+IdX6MRxFjjs=",
			"path": "github.com/Azure/azure-sdk-for-go/services/compute/mgmt/2018-06-01/compute",
			"revision": "6d20bdbae88c06c36d72eb512295417693bfdf4e",
			"revisionTime": "2018-09-28T00:20:07Z",
			"version": "v21.1.0",
			"versionExact": "v21.1.0"
		},
		{
			"checksumSHA1": "eB6b4vGKEbAND0MUWfKLTn6H7uw=",
			"path": "github.com/Azure/azure-sdk-for-go/services/containerinstance/mgmt/2018-06-01/containerinstance",
			"revision": "6d20bdbae88c06c36d72eb512295417693bfdf4e",
			"revisionTime": "2018-09-27T22:44:43Z",
			"version": "v21.1.0",
			"versionExact": "v21.1.0"
		},
		{
			"checksumSHA1": "H1TUOYWg58oXWMDoZYNtJKo+woU=",
			"path": "github.com/Azure/azure-sdk-for-go/services/containerregistry/mgmt/2017-10-01/containerregistry",
			"revision": "6d20bdbae88c06c36d72eb512295417693bfdf4e",
			"revisionTime": "2018-09-28T00:20:07Z",
			"version": "v21.1.0",
			"versionExact": "v21.1.0"
		},
		{
			"checksumSHA1": "MchT6jLzK4+qvtl2Oj6mOmjNlYo=",
			"path": "github.com/Azure/azure-sdk-for-go/services/containerservice/mgmt/2018-03-31/containerservice",
			"revision": "6d20bdbae88c06c36d72eb512295417693bfdf4e",
			"revisionTime": "2018-09-28T00:20:07Z",
			"version": "v21.1.0",
			"versionExact": "v21.1.0"
		},
		{
			"checksumSHA1": "yo6kXIxuGav2rSQln4c4YArpCW4=",
			"path": "github.com/Azure/azure-sdk-for-go/services/cosmos-db/mgmt/2015-04-08/documentdb",
			"revision": "6d20bdbae88c06c36d72eb512295417693bfdf4e",
			"revisionTime": "2018-09-28T00:20:07Z",
			"version": "v21.1.0",
			"versionExact": "v21.1.0"
		},
		{
			"checksumSHA1": "+XnMSGudv1OJ0EM7e4KT6RvXn4Y=",
			"path": "github.com/Azure/azure-sdk-for-go/services/databricks/mgmt/2018-04-01/databricks",
			"revision": "6d20bdbae88c06c36d72eb512295417693bfdf4e",
			"revisionTime": "2018-09-28T00:20:07Z",
			"version": "v21.1.0",
			"versionExact": "v21.1.0"
		},
		{
			"checksumSHA1": "9oNfXIzF5S8ninqAOSfpVf5rNEY=",
			"path": "github.com/Azure/azure-sdk-for-go/services/datalake/analytics/mgmt/2016-11-01/account",
			"revision": "6d20bdbae88c06c36d72eb512295417693bfdf4e",
			"revisionTime": "2018-09-28T00:20:07Z",
			"version": "v21.1.0",
			"versionExact": "v21.1.0"
		},
		{
			"checksumSHA1": "owtUC3Li102StpaZ1Ahh0SvifP4=",
			"path": "github.com/Azure/azure-sdk-for-go/services/datalake/store/2016-11-01/filesystem",
			"revision": "6d20bdbae88c06c36d72eb512295417693bfdf4e",
			"revisionTime": "2018-09-28T00:20:07Z",
			"version": "v21.1.0",
			"versionExact": "v21.1.0"
		},
		{
			"checksumSHA1": "koKSQ4PgeyIgykEPNEeE2tzRm18=",
			"path": "github.com/Azure/azure-sdk-for-go/services/datalake/store/mgmt/2016-11-01/account",
			"revision": "6d20bdbae88c06c36d72eb512295417693bfdf4e",
			"revisionTime": "2018-09-28T00:20:07Z",
			"version": "v21.1.0",
			"versionExact": "v21.1.0"
		},
		{
			"checksumSHA1": "eScauiDOG7qx2IieGVacFNMaviE=",
			"path": "github.com/Azure/azure-sdk-for-go/services/devtestlabs/mgmt/2016-05-15/dtl",
			"revision": "6d20bdbae88c06c36d72eb512295417693bfdf4e",
			"revisionTime": "2018-09-28T00:20:07Z",
			"version": "v21.1.0",
			"versionExact": "v21.1.0"
		},
		{
			"checksumSHA1": "mdwBbEgubHb6UnwDspop+43Sx8k=",
			"path": "github.com/Azure/azure-sdk-for-go/services/eventgrid/mgmt/2018-01-01/eventgrid",
			"revision": "6d20bdbae88c06c36d72eb512295417693bfdf4e",
			"revisionTime": "2018-09-28T00:20:07Z",
			"version": "v21.1.0",
			"versionExact": "v21.1.0"
		},
		{
			"checksumSHA1": "FF+JJRL14lbAx8c2s4pixvIulCA=",
			"path": "github.com/Azure/azure-sdk-for-go/services/eventhub/mgmt/2017-04-01/eventhub",
			"revision": "6d20bdbae88c06c36d72eb512295417693bfdf4e",
			"revisionTime": "2018-09-28T00:20:07Z",
			"version": "v21.1.0",
			"versionExact": "v21.1.0"
		},
		{
			"checksumSHA1": "R/wi+9kJaTVXwJDbeqSVEmmdzbU=",
			"path": "github.com/Azure/azure-sdk-for-go/services/graphrbac/1.6/graphrbac",
			"revision": "6d20bdbae88c06c36d72eb512295417693bfdf4e",
			"revisionTime": "2018-09-28T00:20:07Z",
			"version": "v21.1.0",
			"versionExact": "v21.1.0"
		},
		{
			"checksumSHA1": "7R4dQFtj4Tgw11c3rmlRU3y71sQ=",
			"path": "github.com/Azure/azure-sdk-for-go/services/iothub/mgmt/2018-04-01/devices",
			"revision": "6d20bdbae88c06c36d72eb512295417693bfdf4e",
			"revisionTime": "2018-09-28T00:20:07Z",
			"version": "v21.1.0",
			"versionExact": "v21.1.0"
		},
		{
			"checksumSHA1": "3Dn5zSdAcOuPVXEy5egbIsfFeC4=",
			"path": "github.com/Azure/azure-sdk-for-go/services/keyvault/2016-10-01/keyvault",
			"revision": "6d20bdbae88c06c36d72eb512295417693bfdf4e",
			"revisionTime": "2018-09-28T00:20:07Z",
			"version": "v21.1.0",
			"versionExact": "v21.1.0"
		},
		{
			"checksumSHA1": "RZpLYjpPpobqat3uLWXPC8H33EQ=",
			"path": "github.com/Azure/azure-sdk-for-go/services/keyvault/mgmt/2018-02-14/keyvault",
			"revision": "6d20bdbae88c06c36d72eb512295417693bfdf4e",
			"revisionTime": "2018-09-28T00:20:07Z",
			"version": "v21.1.0",
			"versionExact": "v21.1.0"
		},
		{
			"checksumSHA1": "VxbYAnSoPGTkgYpdnwIMpRJzMvw=",
			"path": "github.com/Azure/azure-sdk-for-go/services/logic/mgmt/2016-06-01/logic",
			"revision": "6d20bdbae88c06c36d72eb512295417693bfdf4e",
			"revisionTime": "2018-09-28T00:20:07Z",
			"version": "v21.1.0",
			"versionExact": "v21.1.0"
		},
		{
			"checksumSHA1": "YW+V1HkPdXbCNPwdYsMKOtrzmvM=",
			"path": "github.com/Azure/azure-sdk-for-go/services/mysql/mgmt/2017-12-01/mysql",
			"revision": "6d20bdbae88c06c36d72eb512295417693bfdf4e",
			"revisionTime": "2018-09-28T00:20:07Z",
			"version": "v21.1.0",
			"versionExact": "v21.1.0"
		},
		{
			"checksumSHA1": "IuVbe3ojCOe3uu8O/svJO1H5bD0=",
			"path": "github.com/Azure/azure-sdk-for-go/services/network/mgmt/2018-04-01/network",
			"revision": "6d20bdbae88c06c36d72eb512295417693bfdf4e",
			"revisionTime": "2018-09-28T00:20:07Z",
			"version": "v21.1.0",
			"versionExact": "v21.1.0"
		},
		{
			"checksumSHA1": "gKWc9f9h+qlpzYqyoG3CZR+7q/U=",
			"path": "github.com/Azure/azure-sdk-for-go/services/notificationhubs/mgmt/2017-04-01/notificationhubs",
			"revision": "6d20bdbae88c06c36d72eb512295417693bfdf4e",
			"revisionTime": "2018-09-28T00:20:07Z",
			"version": "v21.1.0",
			"versionExact": "v21.1.0"
		},
		{
			"checksumSHA1": "T9YDd9glsQTzaJZKbY5dIaXo3xU=",
			"path": "github.com/Azure/azure-sdk-for-go/services/postgresql/mgmt/2017-12-01/postgresql",
			"revision": "6d20bdbae88c06c36d72eb512295417693bfdf4e",
			"revisionTime": "2018-09-28T00:20:07Z",
			"version": "v21.1.0",
			"versionExact": "v21.1.0"
		},
		{
			"checksumSHA1": "yShJsIf7y4pGWsFKOnEOVRLUFMA=",
			"path": "github.com/Azure/azure-sdk-for-go/services/preview/apimanagement/mgmt/2018-06-01-preview/apimanagement",
			"revision": "6d20bdbae88c06c36d72eb512295417693bfdf4e",
			"revisionTime": "2018-09-28T00:20:07Z",
			"version": "v21.1.0",
			"versionExact": "v21.1.0"
		},
		{
			"checksumSHA1": "E7n1e1+L/fY7TVayjtwOXaMilD4=",
			"path": "github.com/Azure/azure-sdk-for-go/services/preview/authorization/mgmt/2018-01-01-preview/authorization",
			"revision": "6d20bdbae88c06c36d72eb512295417693bfdf4e",
			"revisionTime": "2018-09-28T00:20:07Z",
			"version": "v21.1.0",
			"versionExact": "v21.1.0"
		},
		{
			"checksumSHA1": "P5j/WdC8zYfnoyr7VSyPjvozy4Q=",
			"path": "github.com/Azure/azure-sdk-for-go/services/preview/dns/mgmt/2018-03-01-preview/dns",
			"revision": "6d20bdbae88c06c36d72eb512295417693bfdf4e",
			"revisionTime": "2018-09-28T00:20:07Z",
			"version": "v21.1.0",
			"versionExact": "v21.1.0"
		},
		{
			"checksumSHA1": "/TCduAEWNLc+l4Z72IFgpzmd35k=",
			"path": "github.com/Azure/azure-sdk-for-go/services/preview/monitor/mgmt/2018-03-01/insights",
			"revision": "6d20bdbae88c06c36d72eb512295417693bfdf4e",
			"revisionTime": "2018-09-28T00:20:07Z",
			"version": "v21.1.0",
			"versionExact": "v21.1.0"
		},
		{
			"checksumSHA1": "QT7LrDyti+qDCjhxerYb8PwLfew=",
			"path": "github.com/Azure/azure-sdk-for-go/services/preview/msi/mgmt/2015-08-31-preview/msi",
			"revision": "6d20bdbae88c06c36d72eb512295417693bfdf4e",
			"revisionTime": "2018-09-28T00:20:07Z",
			"version": "v21.1.0",
			"versionExact": "v21.1.0"
		},
		{
			"checksumSHA1": "Ea3OpuYtxSgAyBgOwgQb2zKoYxY=",
			"path": "github.com/Azure/azure-sdk-for-go/services/preview/operationalinsights/mgmt/2015-11-01-preview/operationalinsights",
			"revision": "6d20bdbae88c06c36d72eb512295417693bfdf4e",
			"revisionTime": "2018-09-28T00:20:07Z",
			"version": "v21.1.0",
			"versionExact": "v21.1.0"
		},
		{
			"checksumSHA1": "oAlXK4qZSqvLCrJwyLZLVvUqQhc=",
			"path": "github.com/Azure/azure-sdk-for-go/services/preview/operationsmanagement/mgmt/2015-11-01-preview/operationsmanagement",
			"revision": "6d20bdbae88c06c36d72eb512295417693bfdf4e",
			"revisionTime": "2018-09-28T00:20:07Z",
			"version": "v21.1.0",
			"versionExact": "v21.1.0"
		},
		{
			"checksumSHA1": "dOTq3QXVgEkhOV23gEhom7VQOgk=",
			"path": "github.com/Azure/azure-sdk-for-go/services/preview/resources/mgmt/2018-03-01-preview/management",
			"revision": "6d20bdbae88c06c36d72eb512295417693bfdf4e",
			"revisionTime": "2018-09-28T00:20:07Z",
			"version": "v21.1.0",
			"versionExact": "v21.1.0"
		},
		{
			"checksumSHA1": "JYviM5jpO03O52eg09sGqYk+f7I=",
			"path": "github.com/Azure/azure-sdk-for-go/services/preview/security/mgmt/2017-08-01-preview/security",
			"revision": "6d20bdbae88c06c36d72eb512295417693bfdf4e",
			"revisionTime": "2018-09-27T22:44:43Z",
			"version": "=v21.1.0",
			"versionExact": "v21.1.0"
		},
		{
			"checksumSHA1": "/lxvjQjQNmBuS4tOwMdG3n4nWd0=",
			"path": "github.com/Azure/azure-sdk-for-go/services/preview/sql/mgmt/2015-05-01-preview/sql",
			"revision": "6d20bdbae88c06c36d72eb512295417693bfdf4e",
			"revisionTime": "2018-09-28T00:20:07Z",
			"version": "v21.1.0",
			"versionExact": "v21.1.0"
		},
		{
<<<<<<< HEAD
			"checksumSHA1": "y8HaZNznGAl6orDBEW1B6gOEWCw=",
			"path": "github.com/Azure/azure-sdk-for-go/services/preview/sql/mgmt/2017-10-01-preview/sql",
			"revision": "2935c0241c74bd8549b843978dd6fc1be6f48b4a",
			"revisionTime": "2018-08-31T14:25:13Z",
			"version": "v20.1.0",
			"versionExact": "v20.1.0"
=======
			"checksumSHA1": "P0456F5O0iLtB3RwYPZ8apWby6A=",
			"path": "github.com/Azure/azure-sdk-for-go/services/recoveryservices/mgmt/2016-06-01/backup",
			"revision": "6d20bdbae88c06c36d72eb512295417693bfdf4e",
			"revisionTime": "2018-09-27T22:44:43Z",
			"version": "=v21.1.0",
			"versionExact": "v21.1.0"
>>>>>>> 2b3b8b13
		},
		{
			"checksumSHA1": "UWSnIzZywuEpEevbPfbPNLk1dFk=",
			"path": "github.com/Azure/azure-sdk-for-go/services/recoveryservices/mgmt/2016-06-01/recoveryservices",
			"revision": "6d20bdbae88c06c36d72eb512295417693bfdf4e",
			"revisionTime": "2018-09-28T00:20:07Z",
			"version": "v21.1.0",
			"versionExact": "v21.1.0"
		},
		{
			"checksumSHA1": "i/Nusgj1Ol8GAQKU3yCcVXQiBlg=",
			"path": "github.com/Azure/azure-sdk-for-go/services/redis/mgmt/2018-03-01/redis",
			"revision": "6d20bdbae88c06c36d72eb512295417693bfdf4e",
			"revisionTime": "2018-09-28T00:20:07Z",
			"version": "v21.1.0",
			"versionExact": "v21.1.0"
		},
		{
			"checksumSHA1": "U2P3yBkAXv5gePqS1FbScQWsSNc=",
			"path": "github.com/Azure/azure-sdk-for-go/services/relay/mgmt/2017-04-01/relay",
			"revision": "6d20bdbae88c06c36d72eb512295417693bfdf4e",
			"revisionTime": "2018-09-28T00:20:07Z",
			"version": "v21.1.0",
			"versionExact": "v21.1.0"
		},
		{
			"checksumSHA1": "BNcbTSVY4BRQ3Qt6Cajo4fM9Esk=",
			"path": "github.com/Azure/azure-sdk-for-go/services/resources/mgmt/2016-06-01/subscriptions",
			"revision": "6d20bdbae88c06c36d72eb512295417693bfdf4e",
			"revisionTime": "2018-09-28T00:20:07Z",
			"version": "v21.1.0",
			"versionExact": "v21.1.0"
		},
		{
			"checksumSHA1": "ARZrveVxX1XLLg2D070/YMD/TvM=",
			"path": "github.com/Azure/azure-sdk-for-go/services/resources/mgmt/2016-09-01/locks",
			"revision": "6d20bdbae88c06c36d72eb512295417693bfdf4e",
			"revisionTime": "2018-09-28T00:20:07Z",
			"version": "v21.1.0",
			"versionExact": "v21.1.0"
		},
		{
			"checksumSHA1": "pn550P6giSwxXck8lRRaNOPwxaQ=",
			"path": "github.com/Azure/azure-sdk-for-go/services/resources/mgmt/2016-12-01/policy",
			"revision": "6d20bdbae88c06c36d72eb512295417693bfdf4e",
			"revisionTime": "2018-09-28T00:20:07Z",
			"version": "v21.1.0",
			"versionExact": "v21.1.0"
		},
		{
			"checksumSHA1": "q28aA1gZhbOTuhsePT1I39mnh2Y=",
			"path": "github.com/Azure/azure-sdk-for-go/services/resources/mgmt/2017-05-10/resources",
			"revision": "6d20bdbae88c06c36d72eb512295417693bfdf4e",
			"revisionTime": "2018-09-28T00:20:07Z",
			"version": "v21.1.0",
			"versionExact": "v21.1.0"
		},
		{
			"checksumSHA1": "KbpaWrUSPxlHmbob34kwiiuZm/g=",
			"path": "github.com/Azure/azure-sdk-for-go/services/scheduler/mgmt/2016-03-01/scheduler",
			"revision": "6d20bdbae88c06c36d72eb512295417693bfdf4e",
			"revisionTime": "2018-09-28T00:20:07Z",
			"version": "v21.1.0",
			"versionExact": "v21.1.0"
		},
		{
			"checksumSHA1": "I5vftq1uXVmiDOe8CtOA4Xx2jHw=",
			"path": "github.com/Azure/azure-sdk-for-go/services/search/mgmt/2015-08-19/search",
			"revision": "6d20bdbae88c06c36d72eb512295417693bfdf4e",
			"revisionTime": "2018-09-28T00:20:07Z",
			"version": "v21.1.0",
			"versionExact": "v21.1.0"
		},
		{
			"checksumSHA1": "ZpEm9BKAce2dqm2K75tmxEAST/Q=",
			"path": "github.com/Azure/azure-sdk-for-go/services/servicebus/mgmt/2017-04-01/servicebus",
			"revision": "6d20bdbae88c06c36d72eb512295417693bfdf4e",
			"revisionTime": "2018-09-28T00:20:07Z",
			"version": "v21.1.0",
			"versionExact": "v21.1.0"
		},
		{
			"checksumSHA1": "E6K9qLJIuos/ZGzhOpfbCxb77MQ=",
			"path": "github.com/Azure/azure-sdk-for-go/services/servicefabric/mgmt/2018-02-01/servicefabric",
			"revision": "6d20bdbae88c06c36d72eb512295417693bfdf4e",
			"revisionTime": "2018-09-28T00:20:07Z",
			"version": "v21.1.0",
			"versionExact": "v21.1.0"
		},
		{
			"checksumSHA1": "J2UJ27fuu+vuOCBLl22m+5SZx8c=",
			"path": "github.com/Azure/azure-sdk-for-go/services/storage/mgmt/2017-10-01/storage",
			"revision": "6d20bdbae88c06c36d72eb512295417693bfdf4e",
			"revisionTime": "2018-09-28T00:20:07Z",
			"version": "v21.1.0",
			"versionExact": "v21.1.0"
		},
		{
			"checksumSHA1": "HhbwyLbz+/pbGSWb2cp+fAp6YsI=",
			"path": "github.com/Azure/azure-sdk-for-go/services/trafficmanager/mgmt/2017-05-01/trafficmanager",
			"revision": "6d20bdbae88c06c36d72eb512295417693bfdf4e",
			"revisionTime": "2018-09-28T00:20:07Z",
			"version": "v21.1.0",
			"versionExact": "v21.1.0"
		},
		{
			"checksumSHA1": "5QztaasSlo+UktbM1xGNtzHxmxw=",
			"path": "github.com/Azure/azure-sdk-for-go/services/web/mgmt/2018-02-01/web",
			"revision": "6d20bdbae88c06c36d72eb512295417693bfdf4e",
			"revisionTime": "2018-09-28T00:20:07Z",
			"version": "v21.1.0",
			"versionExact": "v21.1.0"
		},
		{
			"checksumSHA1": "pbHi9xc373inHdf5me73LGIFV1w=",
			"path": "github.com/Azure/azure-sdk-for-go/storage",
			"revision": "6d20bdbae88c06c36d72eb512295417693bfdf4e",
			"revisionTime": "2018-09-28T00:20:07Z",
			"version": "v21.1.0",
			"versionExact": "v21.1.0"
		},
		{
			"checksumSHA1": "cAJGUx9EvLR1S1x0ohcW8MbVe1A=",
			"path": "github.com/Azure/azure-sdk-for-go/version",
			"revision": "6d20bdbae88c06c36d72eb512295417693bfdf4e",
			"revisionTime": "2018-09-28T00:20:07Z",
			"version": "v21.1.0",
			"versionExact": "v21.1.0"
		},
		{
			"checksumSHA1": "1Y2+bSzYrdPHQqRjR1OrBMHAvxY=",
			"path": "github.com/Azure/go-autorest/autorest",
			"revision": "a88c19ef2016e095f0b6c3b451074b4663f53bed",
			"revisionTime": "2018-09-11T16:08:53Z",
			"version": "v10.15.4",
			"versionExact": "v10.15.4"
		},
		{
			"checksumSHA1": "GxL0HHpZDj2milPhR3SPV6MWLPc=",
			"path": "github.com/Azure/go-autorest/autorest/adal",
			"revision": "a88c19ef2016e095f0b6c3b451074b4663f53bed",
			"revisionTime": "2018-09-11T16:08:53Z",
			"version": "v10.15.4",
			"versionExact": "v10.15.4"
		},
		{
			"checksumSHA1": "iabndyKiv9sLDixJh4izKt7Nniw=",
			"path": "github.com/Azure/go-autorest/autorest/azure",
			"revision": "a88c19ef2016e095f0b6c3b451074b4663f53bed",
			"revisionTime": "2018-09-11T16:08:53Z",
			"version": "v10.15.4",
			"versionExact": "v10.15.4"
		},
		{
			"checksumSHA1": "Fkezj7ch01wYNvXzQZdhmeSf/mk=",
			"path": "github.com/Azure/go-autorest/autorest/azure/cli",
			"revision": "a88c19ef2016e095f0b6c3b451074b4663f53bed",
			"revisionTime": "2018-09-11T16:08:53Z",
			"version": "v10.15.4",
			"versionExact": "v10.15.4"
		},
		{
			"checksumSHA1": "9nXCi9qQsYjxCeajJKWttxgEt0I=",
			"path": "github.com/Azure/go-autorest/autorest/date",
			"revision": "a88c19ef2016e095f0b6c3b451074b4663f53bed",
			"revisionTime": "2018-09-11T16:08:53Z",
			"version": "v10.15.4",
			"versionExact": "v10.15.4"
		},
		{
			"checksumSHA1": "SbBb2GcJNm5GjuPKGL2777QywR4=",
			"path": "github.com/Azure/go-autorest/autorest/to",
			"revision": "a88c19ef2016e095f0b6c3b451074b4663f53bed",
			"revisionTime": "2018-09-11T16:08:53Z",
			"version": "v10.15.4",
			"versionExact": "v10.15.4"
		},
		{
			"checksumSHA1": "HjdLfAF3oA2In8F3FKh/Y+BPyXk=",
			"path": "github.com/Azure/go-autorest/autorest/validation",
			"revision": "a88c19ef2016e095f0b6c3b451074b4663f53bed",
			"revisionTime": "2018-09-11T16:08:53Z",
			"version": "v10.15.4",
			"versionExact": "v10.15.4"
		},
		{
			"checksumSHA1": "b2lrPJRxf+MEfmMafN40wepi5WM=",
			"path": "github.com/Azure/go-autorest/logger",
			"revision": "a88c19ef2016e095f0b6c3b451074b4663f53bed",
			"revisionTime": "2018-09-11T16:08:53Z",
			"version": "v10.15.4",
			"versionExact": "v10.15.4"
		},
		{
			"checksumSHA1": "JVAdK/V4SFCsCdpRBd4hTq/Z3h4=",
			"path": "github.com/Azure/go-autorest/version",
			"revision": "a88c19ef2016e095f0b6c3b451074b4663f53bed",
			"revisionTime": "2018-09-11T16:08:53Z",
			"version": "v10.15.4",
			"versionExact": "v10.15.4"
		},
		{
			"checksumSHA1": "jQh1fnoKPKMURvKkpdRjN695nAQ=",
			"path": "github.com/agext/levenshtein",
			"revision": "5f10fee965225ac1eecdc234c09daf5cd9e7f7b6",
			"revisionTime": "2017-02-17T06:30:20Z"
		},
		{
			"checksumSHA1": "FIL83loX9V9APvGQIjJpbxq53F0=",
			"path": "github.com/apparentlymart/go-cidr/cidr",
			"revision": "7e4b007599d4e2076d9a81be723b3912852dda2c",
			"revisionTime": "2017-04-18T07:21:50Z"
		},
		{
			"checksumSHA1": "+2yCNqbcf7VcavAptooQReTGiHY=",
			"path": "github.com/apparentlymart/go-rundeck-api",
			"revision": "f6af74d34d1ef69a511c59173876fc1174c11f0d",
			"revisionTime": "2016-08-26T14:30:32Z"
		},
		{
			"checksumSHA1": "Ffhtm8iHH7l2ynVVOIGJE3eiuLA=",
			"path": "github.com/apparentlymart/go-textseg/textseg",
			"revision": "b836f5c4d331d1945a2fead7188db25432d73b69",
			"revisionTime": "2017-05-31T20:39:52Z"
		},
		{
			"checksumSHA1": "GCTVJ1J/SGZstNZauuLAnTFOhGA=",
			"path": "github.com/armon/go-radix",
			"revision": "1fca145dffbcaa8fe914309b1ec0cfc67500fe61",
			"revisionTime": "2017-07-27T15:54:43Z"
		},
		{
			"checksumSHA1": "fFU9OeM0pKWGL3D+Fa3PmHSjjLg=",
			"path": "github.com/aws/aws-sdk-go/aws",
			"revision": "be4fa13e47938e4801fada8c8ca3d1867ad3dcb3",
			"revisionTime": "2017-06-02T18:54:01Z",
			"version": "v1.8.34",
			"versionExact": "v1.8.34"
		},
		{
			"checksumSHA1": "Y9W+4GimK4Fuxq+vyIskVYFRnX4=",
			"path": "github.com/aws/aws-sdk-go/aws/awserr",
			"revision": "be4fa13e47938e4801fada8c8ca3d1867ad3dcb3",
			"revisionTime": "2017-06-02T18:54:01Z",
			"version": "v1.8.34",
			"versionExact": "v1.8.34"
		},
		{
			"checksumSHA1": "yyYr41HZ1Aq0hWc3J5ijXwYEcac=",
			"path": "github.com/aws/aws-sdk-go/aws/awsutil",
			"revision": "be4fa13e47938e4801fada8c8ca3d1867ad3dcb3",
			"revisionTime": "2017-06-02T18:54:01Z",
			"version": "v1.8.34",
			"versionExact": "v1.8.34"
		},
		{
			"checksumSHA1": "gcA6wFbLBJLLO/6g+AH9QoQQX1U=",
			"path": "github.com/aws/aws-sdk-go/aws/client",
			"revision": "be4fa13e47938e4801fada8c8ca3d1867ad3dcb3",
			"revisionTime": "2017-06-02T18:54:01Z",
			"version": "v1.8.34",
			"versionExact": "v1.8.34"
		},
		{
			"checksumSHA1": "ieAJ+Cvp/PKv1LpUEnUXpc3OI6E=",
			"path": "github.com/aws/aws-sdk-go/aws/client/metadata",
			"revision": "be4fa13e47938e4801fada8c8ca3d1867ad3dcb3",
			"revisionTime": "2017-06-02T18:54:01Z",
			"version": "v1.8.34",
			"versionExact": "v1.8.34"
		},
		{
			"checksumSHA1": "7/8j/q0TWtOgXyvEcv4B2Dhl00o=",
			"path": "github.com/aws/aws-sdk-go/aws/corehandlers",
			"revision": "be4fa13e47938e4801fada8c8ca3d1867ad3dcb3",
			"revisionTime": "2017-06-02T18:54:01Z",
			"version": "v1.8.34",
			"versionExact": "v1.8.34"
		},
		{
			"checksumSHA1": "Y+cPwQL0dZMyqp3wI+KJWmA9KQ8=",
			"path": "github.com/aws/aws-sdk-go/aws/credentials",
			"revision": "be4fa13e47938e4801fada8c8ca3d1867ad3dcb3",
			"revisionTime": "2017-06-02T18:54:01Z",
			"version": "v1.8.34",
			"versionExact": "v1.8.34"
		},
		{
			"checksumSHA1": "u3GOAJLmdvbuNUeUEcZSEAOeL/0=",
			"path": "github.com/aws/aws-sdk-go/aws/credentials/ec2rolecreds",
			"revision": "be4fa13e47938e4801fada8c8ca3d1867ad3dcb3",
			"revisionTime": "2017-06-02T18:54:01Z",
			"version": "v1.8.34",
			"versionExact": "v1.8.34"
		},
		{
			"checksumSHA1": "NUJUTWlc1sV8b7WjfiYc4JZbXl0=",
			"path": "github.com/aws/aws-sdk-go/aws/credentials/endpointcreds",
			"revision": "be4fa13e47938e4801fada8c8ca3d1867ad3dcb3",
			"revisionTime": "2017-06-02T18:54:01Z",
			"version": "v1.8.34",
			"versionExact": "v1.8.34"
		},
		{
			"checksumSHA1": "JEYqmF83O5n5bHkupAzA6STm0no=",
			"path": "github.com/aws/aws-sdk-go/aws/credentials/stscreds",
			"revision": "be4fa13e47938e4801fada8c8ca3d1867ad3dcb3",
			"revisionTime": "2017-06-02T18:54:01Z",
			"version": "v1.8.34",
			"versionExact": "v1.8.34"
		},
		{
			"checksumSHA1": "ZdtYh3ZHSgP/WEIaqwJHTEhpkbs=",
			"path": "github.com/aws/aws-sdk-go/aws/defaults",
			"revision": "be4fa13e47938e4801fada8c8ca3d1867ad3dcb3",
			"revisionTime": "2017-06-02T18:54:01Z",
			"version": "v1.8.34",
			"versionExact": "v1.8.34"
		},
		{
			"checksumSHA1": "/EXbk/z2TWjWc1Hvb4QYs3Wmhb8=",
			"path": "github.com/aws/aws-sdk-go/aws/ec2metadata",
			"revision": "be4fa13e47938e4801fada8c8ca3d1867ad3dcb3",
			"revisionTime": "2017-06-02T18:54:01Z",
			"version": "v1.8.34",
			"versionExact": "v1.8.34"
		},
		{
			"checksumSHA1": "vaHB7ND2ZMMwBwrdT0KJUKT1VaM=",
			"path": "github.com/aws/aws-sdk-go/aws/endpoints",
			"revision": "be4fa13e47938e4801fada8c8ca3d1867ad3dcb3",
			"revisionTime": "2017-06-02T18:54:01Z",
			"version": "v1.8.34",
			"versionExact": "v1.8.34"
		},
		{
			"checksumSHA1": "Utpqcq3J2hqoaKEsjI7kDF9bUkg=",
			"path": "github.com/aws/aws-sdk-go/aws/request",
			"revision": "be4fa13e47938e4801fada8c8ca3d1867ad3dcb3",
			"revisionTime": "2017-06-02T18:54:01Z",
			"version": "v1.8.34",
			"versionExact": "v1.8.34"
		},
		{
			"checksumSHA1": "Y20DEtMtbfE9qTtmoi2NYV1x7aA=",
			"path": "github.com/aws/aws-sdk-go/aws/session",
			"revision": "be4fa13e47938e4801fada8c8ca3d1867ad3dcb3",
			"revisionTime": "2017-06-02T18:54:01Z",
			"version": "v1.8.34",
			"versionExact": "v1.8.34"
		},
		{
			"checksumSHA1": "SvIsunO8D9MEKbetMENA4WRnyeE=",
			"path": "github.com/aws/aws-sdk-go/aws/signer/v4",
			"revision": "be4fa13e47938e4801fada8c8ca3d1867ad3dcb3",
			"revisionTime": "2017-06-02T18:54:01Z",
			"version": "v1.8.34",
			"versionExact": "v1.8.34"
		},
		{
			"checksumSHA1": "04ypv4x12l4q0TksA1zEVsmgpvw=",
			"path": "github.com/aws/aws-sdk-go/internal/shareddefaults",
			"revision": "be4fa13e47938e4801fada8c8ca3d1867ad3dcb3",
			"revisionTime": "2017-06-02T18:54:01Z",
			"version": "v1.8.34",
			"versionExact": "v1.8.34"
		},
		{
			"checksumSHA1": "wk7EyvDaHwb5qqoOP/4d3cV0708=",
			"path": "github.com/aws/aws-sdk-go/private/protocol",
			"revision": "be4fa13e47938e4801fada8c8ca3d1867ad3dcb3",
			"revisionTime": "2017-06-02T18:54:01Z",
			"version": "v1.8.34",
			"versionExact": "v1.8.34"
		},
		{
			"checksumSHA1": "ZqY5RWavBLWTo6j9xqdyBEaNFRk=",
			"path": "github.com/aws/aws-sdk-go/private/protocol/query",
			"revision": "be4fa13e47938e4801fada8c8ca3d1867ad3dcb3",
			"revisionTime": "2017-06-02T18:54:01Z",
			"version": "v1.8.34",
			"versionExact": "v1.8.34"
		},
		{
			"checksumSHA1": "Drt1JfLMa0DQEZLWrnMlTWaIcC8=",
			"path": "github.com/aws/aws-sdk-go/private/protocol/query/queryutil",
			"revision": "be4fa13e47938e4801fada8c8ca3d1867ad3dcb3",
			"revisionTime": "2017-06-02T18:54:01Z",
			"version": "v1.8.34",
			"versionExact": "v1.8.34"
		},
		{
			"checksumSHA1": "VCTh+dEaqqhog5ncy/WTt9+/gFM=",
			"path": "github.com/aws/aws-sdk-go/private/protocol/rest",
			"revision": "be4fa13e47938e4801fada8c8ca3d1867ad3dcb3",
			"revisionTime": "2017-06-02T18:54:01Z",
			"version": "v1.8.34",
			"versionExact": "v1.8.34"
		},
		{
			"checksumSHA1": "ODo+ko8D6unAxZuN1jGzMcN4QCc=",
			"path": "github.com/aws/aws-sdk-go/private/protocol/restxml",
			"revision": "be4fa13e47938e4801fada8c8ca3d1867ad3dcb3",
			"revisionTime": "2017-06-02T18:54:01Z",
			"version": "v1.8.34",
			"versionExact": "v1.8.34"
		},
		{
			"checksumSHA1": "0qYPUga28aQVkxZgBR3Z86AbGUQ=",
			"path": "github.com/aws/aws-sdk-go/private/protocol/xml/xmlutil",
			"revision": "be4fa13e47938e4801fada8c8ca3d1867ad3dcb3",
			"revisionTime": "2017-06-02T18:54:01Z",
			"version": "v1.8.34",
			"versionExact": "v1.8.34"
		},
		{
			"checksumSHA1": "krqUUMDYRN2ohYcumxZl8BTR5EQ=",
			"path": "github.com/aws/aws-sdk-go/service/s3",
			"revision": "be4fa13e47938e4801fada8c8ca3d1867ad3dcb3",
			"revisionTime": "2017-06-02T18:54:01Z",
			"version": "v1.8.34",
			"versionExact": "v1.8.34"
		},
		{
			"checksumSHA1": "VH5y62f+SDyEIqnTibiPtQ687i8=",
			"path": "github.com/aws/aws-sdk-go/service/sts",
			"revision": "be4fa13e47938e4801fada8c8ca3d1867ad3dcb3",
			"revisionTime": "2017-06-02T18:54:01Z",
			"version": "v1.8.34",
			"versionExact": "v1.8.34"
		},
		{
			"checksumSHA1": "nqw2Qn5xUklssHTubS5HDvEL9L4=",
			"path": "github.com/bgentry/go-netrc/netrc",
			"revision": "9fd32a8b3d3d3f9d43c341bfe098430e07609480",
			"revisionTime": "2014-04-22T17:41:19Z"
		},
		{
			"checksumSHA1": "oTmBS67uxM6OXB/+OJUAG9LK4jw=",
			"path": "github.com/bgentry/speakeasy",
			"revision": "4aabc24848ce5fd31929f7d1e4ea74d3709c14cd",
			"revisionTime": "2017-04-17T20:07:03Z"
		},
		{
			"checksumSHA1": "OT4XN9z5k69e2RsMSpwW74B+yk4=",
			"path": "github.com/blang/semver",
			"revision": "2ee87856327ba09384cabd113bc6b5d174e9ec0f",
			"revisionTime": "2017-07-27T06:48:18Z"
		},
		{
			"checksumSHA1": "dvabztWVQX8f6oMLRyv4dLH+TGY=",
			"path": "github.com/davecgh/go-spew/spew",
			"revision": "346938d642f2ec3594ed81d874461961cd0faa76",
			"revisionTime": "2016-10-29T20:57:26Z"
		},
		{
			"checksumSHA1": "yDQQpeUxwqB3C+4opweg6znWJQk=",
			"comment": "v2.4.0-11-gf219341",
			"path": "github.com/dgrijalva/jwt-go",
			"revision": "f0777076321ab64f6efc15a82d9d23b98539b943",
			"revisionTime": "2016-06-17T17:01:58Z"
		},
		{
			"checksumSHA1": "vI06gXltt7k8zik7bOZvG2PmfYo=",
			"path": "github.com/dimchansky/utfbom",
			"revision": "6c6132ff69f0f6c088739067407b5d32c52e1d0f",
			"revisionTime": "2017-03-28T06:13:12Z"
		},
		{
			"checksumSHA1": "BCv50o5pDkoSG3vYKOSai1Z8p3w=",
			"path": "github.com/fsouza/go-dockerclient",
			"revision": "1d4f4ae73768d3ca16a6fb964694f58dc5eba601",
			"revisionTime": "2016-04-27T17:25:47Z",
			"tree": true
		},
		{
			"checksumSHA1": "1K+xrZ1PBez190iGt5OnMtGdih4=",
			"comment": "v1.8.6",
			"path": "github.com/go-ini/ini",
			"revision": "766e555c68dc8bda90d197ee8946c37519c19409",
			"revisionTime": "2017-01-17T13:00:17Z"
		},
		{
			"checksumSHA1": "yqF125xVSkmfLpIVGrLlfE05IUk=",
			"path": "github.com/golang/protobuf/proto",
			"revision": "130e6b02ab059e7b717a096f397c5b60111cae74",
			"revisionTime": "2017-09-20T22:06:47Z"
		},
		{
			"checksumSHA1": "VfkiItDBFFkZluaAMAzJipDXNBY=",
			"path": "github.com/golang/protobuf/ptypes",
			"revision": "130e6b02ab059e7b717a096f397c5b60111cae74",
			"revisionTime": "2017-09-20T22:06:47Z"
		},
		{
			"checksumSHA1": "UB9scpDxeFjQe5tEthuR4zCLRu4=",
			"path": "github.com/golang/protobuf/ptypes/any",
			"revision": "130e6b02ab059e7b717a096f397c5b60111cae74",
			"revisionTime": "2017-09-20T22:06:47Z"
		},
		{
			"checksumSHA1": "hUjAj0dheFVDl84BAnSWj9qy2iY=",
			"path": "github.com/golang/protobuf/ptypes/duration",
			"revision": "130e6b02ab059e7b717a096f397c5b60111cae74",
			"revisionTime": "2017-09-20T22:06:47Z"
		},
		{
			"checksumSHA1": "O2ItP5rmfrgxPufhjJXbFlXuyL8=",
			"path": "github.com/golang/protobuf/ptypes/timestamp",
			"revision": "130e6b02ab059e7b717a096f397c5b60111cae74",
			"revisionTime": "2017-09-20T22:06:47Z"
		},
		{
			"checksumSHA1": "Y80EASFjCaCxHdfPxmN4Wc2n1BM=",
			"path": "github.com/google/uuid",
			"revision": "7e072fc3a7be179aee6d3359e46015aa8c995314",
			"revisionTime": "2017-08-14T14:36:39Z"
		},
		{
			"checksumSHA1": "dVqCmA2mEDIDr8tEXu4gTaK9uPs=",
			"path": "github.com/hashicorp/errwrap",
			"revision": "d6c0cd88035724dd42e0f335ae30161c20575ecc",
			"revisionTime": "2018-07-15T04:49:06Z"
		},
		{
			"checksumSHA1": "b8F628srIitj5p7Y130xc9k0QWs=",
			"path": "github.com/hashicorp/go-cleanhttp",
			"revision": "3573b8b52aa7b37b9358d966a898feb387f62437",
			"revisionTime": "2017-02-11T01:34:15Z"
		},
		{
			"checksumSHA1": "brThpsw/3IsIiU92V6YzqxRjqJU=",
			"path": "github.com/hashicorp/go-getter",
			"revision": "64040d90d4ab861e7e833d689dc76a0f176d8dec",
			"revisionTime": "2018-02-26T18:37:29Z"
		},
		{
			"checksumSHA1": "9J+kDr29yDrwsdu2ULzewmqGjpA=",
			"path": "github.com/hashicorp/go-getter/helper/url",
			"revision": "c3d66e76678dce180a7b452653472f949aedfbcd",
			"revisionTime": "2017-02-07T21:55:32Z"
		},
		{
			"checksumSHA1": "0OUXdKhaE6TzpHevY0VFlAA5YJ8=",
			"path": "github.com/hashicorp/go-hclog",
			"revision": "8105cc0a3736cc153a2025f5d0d91b80045fc9ff",
			"revisionTime": "2017-09-03T16:32:58Z"
		},
		{
			"checksumSHA1": "lrSl49G23l6NhfilxPM0XFs5rZo=",
			"path": "github.com/hashicorp/go-multierror",
			"revision": "d30f09973e19c1dfcd120b2d9c4f168e68d6b5d5"
		},
		{
			"checksumSHA1": "R6me0jVmcT/OPo80Fe0qo5fRwHc=",
			"path": "github.com/hashicorp/go-plugin",
			"revision": "a5174f84d7f8ff00fb07ab4ef1f380d32eee0e63",
			"revisionTime": "2017-08-16T15:18:19Z"
		},
		{
			"checksumSHA1": "85XUnluYJL7F55ptcwdmN8eSOsk=",
			"path": "github.com/hashicorp/go-uuid",
			"revision": "36289988d83ca270bc07c234c36f364b0dd9c9a7"
		},
		{
			"checksumSHA1": "EcZfls6vcqjasWV/nBlu+C+EFmc=",
			"path": "github.com/hashicorp/go-version",
			"revision": "e96d3840402619007766590ecea8dd7af1292276",
			"revisionTime": "2016-10-31T18:26:05Z"
		},
		{
			"checksumSHA1": "o3XZZdOnSnwQSpYw215QV75ZDeI=",
			"path": "github.com/hashicorp/hcl",
			"revision": "a4b07c25de5ff55ad3b8936cea69a79a3d95a855",
			"revisionTime": "2017-05-04T19:02:34Z"
		},
		{
			"checksumSHA1": "XQmjDva9JCGGkIecOgwtBEMCJhU=",
			"path": "github.com/hashicorp/hcl/hcl/ast",
			"revision": "a4b07c25de5ff55ad3b8936cea69a79a3d95a855",
			"revisionTime": "2017-05-04T19:02:34Z"
		},
		{
			"checksumSHA1": "teokXoyRXEJ0vZHOWBD11l5YFNI=",
			"path": "github.com/hashicorp/hcl/hcl/parser",
			"revision": "a4b07c25de5ff55ad3b8936cea69a79a3d95a855",
			"revisionTime": "2017-05-04T19:02:34Z"
		},
		{
			"checksumSHA1": "z6wdP4mRw4GVjShkNHDaOWkbxS0=",
			"path": "github.com/hashicorp/hcl/hcl/scanner",
			"revision": "a4b07c25de5ff55ad3b8936cea69a79a3d95a855",
			"revisionTime": "2017-05-04T19:02:34Z"
		},
		{
			"checksumSHA1": "oS3SCN9Wd6D8/LG0Yx1fu84a7gI=",
			"path": "github.com/hashicorp/hcl/hcl/strconv",
			"revision": "a4b07c25de5ff55ad3b8936cea69a79a3d95a855",
			"revisionTime": "2017-05-04T19:02:34Z"
		},
		{
			"checksumSHA1": "c6yprzj06ASwCo18TtbbNNBHljA=",
			"path": "github.com/hashicorp/hcl/hcl/token",
			"revision": "a4b07c25de5ff55ad3b8936cea69a79a3d95a855",
			"revisionTime": "2017-05-04T19:02:34Z"
		},
		{
			"checksumSHA1": "PwlfXt7mFS8UYzWxOK5DOq0yxS0=",
			"path": "github.com/hashicorp/hcl/json/parser",
			"revision": "a4b07c25de5ff55ad3b8936cea69a79a3d95a855",
			"revisionTime": "2017-05-04T19:02:34Z"
		},
		{
			"checksumSHA1": "YdvFsNOMSWMLnY6fcliWQa0O5Fw=",
			"path": "github.com/hashicorp/hcl/json/scanner",
			"revision": "a4b07c25de5ff55ad3b8936cea69a79a3d95a855",
			"revisionTime": "2017-05-04T19:02:34Z"
		},
		{
			"checksumSHA1": "fNlXQCQEnb+B3k5UDL/r15xtSJY=",
			"path": "github.com/hashicorp/hcl/json/token",
			"revision": "a4b07c25de5ff55ad3b8936cea69a79a3d95a855",
			"revisionTime": "2017-05-04T19:02:34Z"
		},
		{
			"checksumSHA1": "BRJaQcKriVKEirVC7YxBxPufQF0=",
			"path": "github.com/hashicorp/hcl2/gohcl",
			"revision": "998a3053e207853cf21b90e451772fbecfd1d1bc",
			"revisionTime": "2018-02-27T15:54:56Z"
		},
		{
			"checksumSHA1": "8WGegGBHF0jpEtTECIYLhyKDlV4=",
			"path": "github.com/hashicorp/hcl2/hcl",
			"revision": "998a3053e207853cf21b90e451772fbecfd1d1bc",
			"revisionTime": "2018-02-27T15:54:56Z"
		},
		{
			"checksumSHA1": "DBtGa0Ki9o5LM9VbvN3C6ca30uk=",
			"path": "github.com/hashicorp/hcl2/hcl/hclsyntax",
			"revision": "998a3053e207853cf21b90e451772fbecfd1d1bc",
			"revisionTime": "2018-02-27T15:54:56Z"
		},
		{
			"checksumSHA1": "rO5UMfg6RZZmFT+cVY6enj+Z6FQ=",
			"path": "github.com/hashicorp/hcl2/hcl/json",
			"revision": "998a3053e207853cf21b90e451772fbecfd1d1bc",
			"revisionTime": "2018-02-27T15:54:56Z"
		},
		{
			"checksumSHA1": "672O/GQ9z+OFsG3eHLKq1yg3ZGM=",
			"path": "github.com/hashicorp/hcl2/hcldec",
			"revision": "998a3053e207853cf21b90e451772fbecfd1d1bc",
			"revisionTime": "2018-02-27T15:54:56Z"
		},
		{
			"checksumSHA1": "IzmftuG99BqNhbFGhxZaGwtiMtM=",
			"path": "github.com/hashicorp/hcl2/hclparse",
			"revision": "998a3053e207853cf21b90e451772fbecfd1d1bc",
			"revisionTime": "2018-02-27T15:54:56Z"
		},
		{
			"checksumSHA1": "M09yxoBoCEtG7EcHR8aEWLzMMJc=",
			"path": "github.com/hashicorp/hil",
			"revision": "fac2259da677551de1fb92b844c4d020a38d8468",
			"revisionTime": "2017-05-12T21:33:05Z"
		},
		{
			"checksumSHA1": "0S0KeBcfqVFYBPeZkuJ4fhQ5mCA=",
			"path": "github.com/hashicorp/hil/ast",
			"revision": "fac2259da677551de1fb92b844c4d020a38d8468",
			"revisionTime": "2017-05-12T21:33:05Z"
		},
		{
			"checksumSHA1": "P5PZ3k7SmqWmxgJ8Q0gLzeNpGhE=",
			"path": "github.com/hashicorp/hil/parser",
			"revision": "fac2259da677551de1fb92b844c4d020a38d8468",
			"revisionTime": "2017-05-12T21:33:05Z"
		},
		{
			"checksumSHA1": "DC1k5kOua4oFqmo+JRt0YzfP44o=",
			"path": "github.com/hashicorp/hil/scanner",
			"revision": "fac2259da677551de1fb92b844c4d020a38d8468",
			"revisionTime": "2017-05-12T21:33:05Z"
		},
		{
			"checksumSHA1": "vt+P9D2yWDO3gdvdgCzwqunlhxU=",
			"path": "github.com/hashicorp/logutils",
			"revision": "0dc08b1671f34c4250ce212759ebd880f743d883",
			"revisionTime": "2015-06-09T07:04:31Z"
		},
		{
			"checksumSHA1": "D2qVXjDywJu6wLj/4NCTsFnRrvw=",
			"path": "github.com/hashicorp/terraform/config",
			"revision": "3802b14260603f90c7a1faf55994dcc8933e2069",
			"revisionTime": "2018-01-31T20:48:39Z",
			"version": "=v0.11.3",
			"versionExact": "v0.11.3"
		},
		{
			"checksumSHA1": "WzQP2WfiCYlaALKZVqEFsxZsG1o=",
			"path": "github.com/hashicorp/terraform/config/configschema",
			"revision": "3802b14260603f90c7a1faf55994dcc8933e2069",
			"revisionTime": "2018-01-31T20:48:39Z",
			"version": "=v0.11.3",
			"versionExact": "v0.11.3"
		},
		{
			"checksumSHA1": "3V7300kyZF+AGy/cOKV0+P6M3LY=",
			"path": "github.com/hashicorp/terraform/config/hcl2shim",
			"revision": "3802b14260603f90c7a1faf55994dcc8933e2069",
			"revisionTime": "2018-01-31T20:48:39Z",
			"version": "=v0.11.3",
			"versionExact": "v0.11.3"
		},
		{
			"checksumSHA1": "7+cYlhS0+Z/xYUzYQft8Wibs1GA=",
			"path": "github.com/hashicorp/terraform/config/module",
			"revision": "3802b14260603f90c7a1faf55994dcc8933e2069",
			"revisionTime": "2018-01-31T20:48:39Z",
			"version": "=v0.11.3",
			"versionExact": "v0.11.3"
		},
		{
			"checksumSHA1": "mPbjVPD2enEey45bP4M83W2AxlY=",
			"path": "github.com/hashicorp/terraform/dag",
			"revision": "3802b14260603f90c7a1faf55994dcc8933e2069",
			"revisionTime": "2018-01-31T20:48:39Z",
			"version": "=v0.11.3",
			"versionExact": "v0.11.3"
		},
		{
			"checksumSHA1": "P8gNPDuOzmiK4Lz9xG7OBy4Rlm8=",
			"path": "github.com/hashicorp/terraform/flatmap",
			"revision": "3802b14260603f90c7a1faf55994dcc8933e2069",
			"revisionTime": "2018-01-31T20:48:39Z",
			"version": "=v0.11.3",
			"versionExact": "v0.11.3"
		},
		{
			"checksumSHA1": "zx5DLo5aV0xDqxGTzSibXg7HHAA=",
			"path": "github.com/hashicorp/terraform/helper/acctest",
			"revision": "3802b14260603f90c7a1faf55994dcc8933e2069",
			"revisionTime": "2018-01-31T20:48:39Z",
			"version": "=v0.11.3",
			"versionExact": "v0.11.3"
		},
		{
			"checksumSHA1": "uT6Q9RdSRAkDjyUgQlJ2XKJRab4=",
			"path": "github.com/hashicorp/terraform/helper/config",
			"revision": "3802b14260603f90c7a1faf55994dcc8933e2069",
			"revisionTime": "2018-01-31T20:48:39Z",
			"version": "=v0.11.3",
			"versionExact": "v0.11.3"
		},
		{
			"checksumSHA1": "KNvbU1r5jv0CBeQLnEtDoL3dRtc=",
			"path": "github.com/hashicorp/terraform/helper/hashcode",
			"revision": "3802b14260603f90c7a1faf55994dcc8933e2069",
			"revisionTime": "2018-01-31T20:48:39Z",
			"version": "=v0.11.3",
			"versionExact": "v0.11.3"
		},
		{
			"checksumSHA1": "B267stWNQd0/pBTXHfI/tJsxzfc=",
			"path": "github.com/hashicorp/terraform/helper/hilmapstructure",
			"revision": "3802b14260603f90c7a1faf55994dcc8933e2069",
			"revisionTime": "2018-01-31T20:48:39Z",
			"version": "=v0.11.3",
			"versionExact": "v0.11.3"
		},
		{
			"checksumSHA1": "BAXV9ruAyno3aFgwYI2/wWzB2Gc=",
			"path": "github.com/hashicorp/terraform/helper/logging",
			"revision": "3802b14260603f90c7a1faf55994dcc8933e2069",
			"revisionTime": "2018-01-31T20:48:39Z",
			"version": "=v0.11.3",
			"versionExact": "v0.11.3"
		},
		{
			"checksumSHA1": "twkFd4x71kBnDfrdqO5nhs8dMOY=",
			"path": "github.com/hashicorp/terraform/helper/mutexkv",
			"revision": "3802b14260603f90c7a1faf55994dcc8933e2069",
			"revisionTime": "2018-01-31T20:48:39Z",
			"version": "=v0.11.3",
			"versionExact": "v0.11.3"
		},
		{
			"checksumSHA1": "9d4zouxtH24HFa6RuUdq7lG3tgQ=",
			"path": "github.com/hashicorp/terraform/helper/resource",
			"revision": "3802b14260603f90c7a1faf55994dcc8933e2069",
			"revisionTime": "2018-01-31T20:48:39Z",
			"version": "=v0.11.3",
			"versionExact": "v0.11.3"
		},
		{
			"checksumSHA1": "Hnaw+m7E6HQ+me3G/p6pMLU7SXk=",
			"path": "github.com/hashicorp/terraform/helper/schema",
			"revision": "3802b14260603f90c7a1faf55994dcc8933e2069",
			"revisionTime": "2018-01-31T20:48:39Z",
			"version": "=v0.11.3",
			"versionExact": "v0.11.3"
		},
		{
			"checksumSHA1": "Fzbv+N7hFXOtrR6E7ZcHT3jEE9s=",
			"path": "github.com/hashicorp/terraform/helper/structure",
			"revision": "3802b14260603f90c7a1faf55994dcc8933e2069",
			"revisionTime": "2018-01-31T20:48:39Z",
			"version": "=v0.11.3",
			"versionExact": "v0.11.3"
		},
		{
			"checksumSHA1": "6O4zxgqAD+QZm6plsIfl4MH310Q=",
			"path": "github.com/hashicorp/terraform/helper/validation",
			"revision": "3802b14260603f90c7a1faf55994dcc8933e2069",
			"revisionTime": "2018-01-31T20:48:39Z",
			"version": "=v0.11.3",
			"versionExact": "v0.11.3"
		},
		{
			"checksumSHA1": "kD1ayilNruf2cES1LDfNZjYRscQ=",
			"path": "github.com/hashicorp/terraform/httpclient",
			"revision": "c96155cc68b1da43e49893ddc19a609f0085af19",
			"revisionTime": "2018-10-04T21:23:31Z"
		},
		{
			"checksumSHA1": "yFWmdS6yEJZpRJzUqd/mULqCYGk=",
			"path": "github.com/hashicorp/terraform/moduledeps",
			"revision": "3802b14260603f90c7a1faf55994dcc8933e2069",
			"revisionTime": "2018-01-31T20:48:39Z",
			"version": "=v0.11.3",
			"versionExact": "v0.11.3"
		},
		{
			"checksumSHA1": "DqaoG++NXRCfvH/OloneLWrM+3k=",
			"path": "github.com/hashicorp/terraform/plugin",
			"revision": "3802b14260603f90c7a1faf55994dcc8933e2069",
			"revisionTime": "2018-01-31T20:48:39Z",
			"version": "=v0.11.3",
			"versionExact": "v0.11.3"
		},
		{
			"checksumSHA1": "zSwwe4v/eJEBO1m1fLIeroxRbxE=",
			"path": "github.com/hashicorp/terraform/plugin/discovery",
			"revision": "3802b14260603f90c7a1faf55994dcc8933e2069",
			"revisionTime": "2018-01-31T20:48:39Z",
			"version": "=v0.11.3",
			"versionExact": "v0.11.3"
		},
		{
			"checksumSHA1": "R6kmKI5Yetjs3Jwp1NjsetpUzJQ=",
			"path": "github.com/hashicorp/terraform/registry",
			"revision": "dc8036636ae76c7a7d1a7bd4e0ee09686a216a3b",
			"revisionTime": "2018-02-27T16:38:55Z"
		},
		{
			"checksumSHA1": "cR87P4V5aiEfvF+1qoBi2JQyQS4=",
			"path": "github.com/hashicorp/terraform/registry/regsrc",
			"revision": "3802b14260603f90c7a1faf55994dcc8933e2069",
			"revisionTime": "2018-01-31T20:48:39Z",
			"version": "=v0.11.3",
			"versionExact": "v0.11.3"
		},
		{
			"checksumSHA1": "y9IXgIJQq9XNy1zIYUV2Kc0KsnA=",
			"path": "github.com/hashicorp/terraform/registry/response",
			"revision": "3802b14260603f90c7a1faf55994dcc8933e2069",
			"revisionTime": "2018-01-31T20:48:39Z",
			"version": "=v0.11.3",
			"versionExact": "v0.11.3"
		},
		{
			"checksumSHA1": "VXlzRRDVOqeMvnnrbUcR9H64OA4=",
			"path": "github.com/hashicorp/terraform/svchost",
			"revision": "3802b14260603f90c7a1faf55994dcc8933e2069",
			"revisionTime": "2018-01-31T20:48:39Z",
			"version": "=v0.11.3",
			"versionExact": "v0.11.3"
		},
		{
			"checksumSHA1": "GzcKNlFL0N77JVjU8qbltXE4R3k=",
			"path": "github.com/hashicorp/terraform/svchost/auth",
			"revision": "3802b14260603f90c7a1faf55994dcc8933e2069",
			"revisionTime": "2018-01-31T20:48:39Z",
			"version": "=v0.11.3",
			"versionExact": "v0.11.3"
		},
		{
			"checksumSHA1": "Y4t8+iBORq8ll8t6tmwUozq3FGk=",
			"path": "github.com/hashicorp/terraform/svchost/disco",
			"revision": "3802b14260603f90c7a1faf55994dcc8933e2069",
			"revisionTime": "2018-01-31T20:48:39Z",
			"version": "=v0.11.3",
			"versionExact": "v0.11.3"
		},
		{
			"checksumSHA1": "4iyhUJFJqtCont3sddyqSD3DFWg=",
			"path": "github.com/hashicorp/terraform/terraform",
			"revision": "3802b14260603f90c7a1faf55994dcc8933e2069",
			"revisionTime": "2018-01-31T20:48:39Z",
			"version": "=v0.11.3",
			"versionExact": "v0.11.3"
		},
		{
			"checksumSHA1": "+K+oz9mMTmQMxIA3KVkGRfjvm9I=",
			"path": "github.com/hashicorp/terraform/tfdiags",
			"revision": "3802b14260603f90c7a1faf55994dcc8933e2069",
			"revisionTime": "2018-01-31T20:48:39Z",
			"version": "=v0.11.3",
			"versionExact": "v0.11.3"
		},
		{
			"checksumSHA1": "R43En+SNnXiSxTUecrW58Ohprmc=",
			"path": "github.com/hashicorp/terraform/version",
			"revision": "3802b14260603f90c7a1faf55994dcc8933e2069",
			"revisionTime": "2018-01-31T20:48:39Z",
			"version": "=v0.11.3",
			"versionExact": "v0.11.3"
		},
		{
			"checksumSHA1": "ZhK6IO2XN81Y+3RAjTcVm1Ic7oU=",
			"path": "github.com/hashicorp/yamux",
			"revision": "d1caa6c97c9fc1cc9e83bbe34d0603f9ff0ce8bd",
			"revisionTime": "2016-07-20T23:31:40Z"
		},
		{
			"checksumSHA1": "0ZrwvB6KoGPj2PoDNSEJwxQ6Mog=",
			"comment": "0.2.2-2-gc01cf91",
			"path": "github.com/jmespath/go-jmespath",
			"revision": "bd40a432e4c76585ef6b72d3fd96fb9b6dc7b68d",
			"revisionTime": "2016-08-03T19:07:31Z"
		},
		{
			"checksumSHA1": "T9E+5mKBQ/BX4wlNxgaPfetxdeI=",
			"path": "github.com/marstr/guid",
			"revision": "8bdf7d1a087ccc975cf37dd6507da50698fd19ca",
			"revisionTime": "2017-04-27T23:51:15Z"
		},
		{
			"checksumSHA1": "y/A5iuvwjytQE2CqVuphQRXR2nI=",
			"path": "github.com/mattn/go-isatty",
			"revision": "a5cdd64afdee435007ee3e9f6ed4684af949d568",
			"revisionTime": "2017-09-25T05:49:04Z"
		},
		{
			"checksumSHA1": "UIqCj7qI0hhIMpAhS9YYqs2jD48=",
			"path": "github.com/mitchellh/cli",
			"revision": "65fcae5817c8600da98ada9d7edf26dd1a84837b",
			"revisionTime": "2017-09-08T18:10:43Z"
		},
		{
			"checksumSHA1": "guxbLo8KHHBeM0rzou4OTzzpDNs=",
			"path": "github.com/mitchellh/copystructure",
			"revision": "5af94aef99f597e6a9e1f6ac6be6ce0f3c96b49d",
			"revisionTime": "2016-10-13T19:53:42Z"
		},
		{
			"checksumSHA1": "Li0PaRmaVBdibS/zs8myzc07L6o=",
			"path": "github.com/mitchellh/go-homedir",
			"revision": "58046073cbffe2f25d425fe1331102f55cf719de",
			"revisionTime": "2018-08-01T23:32:06Z"
		},
		{
			"checksumSHA1": "6TBW88DSxRHf4WvOC9K5ilBZx/8=",
			"path": "github.com/mitchellh/go-testing-interface",
			"revision": "9a441910b16872f7b8283682619b3761a9aa2222",
			"revisionTime": "2017-07-30T05:09:07Z"
		},
		{
			"checksumSHA1": "L3leymg2RT8hFl5uL+5KP/LpBkg=",
			"path": "github.com/mitchellh/go-wordwrap",
			"revision": "ad45545899c7b13c020ea92b2072220eefad42b8",
			"revisionTime": "2015-03-14T17:03:34Z"
		},
		{
			"checksumSHA1": "xyoJKalfQwTUN1qzZGQKWYAwl0A=",
			"path": "github.com/mitchellh/hashstructure",
			"revision": "6b17d669fac5e2f71c16658d781ec3fdd3802b69"
		},
		{
			"checksumSHA1": "MlX15lJuV8DYARX5RJY8rqrSEWQ=",
			"path": "github.com/mitchellh/mapstructure",
			"revision": "53818660ed4955e899c0bcafa97299a388bd7c8e",
			"revisionTime": "2017-03-07T20:11:23Z"
		},
		{
			"checksumSHA1": "vBpuqNfSTZcAR/0tP8tNYacySGs=",
			"path": "github.com/mitchellh/reflectwalk",
			"revision": "92573fe8d000a145bfebc03a16bc22b34945867f",
			"revisionTime": "2016-10-03T17:45:16Z"
		},
		{
			"checksumSHA1": "rTNABfFJ9wtLQRH8uYNkEZGQOrY=",
			"path": "github.com/posener/complete",
			"revision": "88e59760adaddb8276c9b15511302890690e2dae",
			"revisionTime": "2017-09-08T12:52:45Z"
		},
		{
			"checksumSHA1": "NB7uVS0/BJDmNu68vPAlbrq4TME=",
			"path": "github.com/posener/complete/cmd",
			"revision": "88e59760adaddb8276c9b15511302890690e2dae",
			"revisionTime": "2017-09-08T12:52:45Z"
		},
		{
			"checksumSHA1": "Hwojin3GxRyKwPAiz5r7UszqkPc=",
			"path": "github.com/posener/complete/cmd/install",
			"revision": "88e59760adaddb8276c9b15511302890690e2dae",
			"revisionTime": "2017-09-08T12:52:45Z"
		},
		{
			"checksumSHA1": "DMo94FwJAm9ZCYCiYdJU2+bh4no=",
			"path": "github.com/posener/complete/match",
			"revision": "88e59760adaddb8276c9b15511302890690e2dae",
			"revisionTime": "2017-09-08T12:52:45Z"
		},
		{
			"checksumSHA1": "zmC8/3V4ls53DJlNTKDZwPSC/dA=",
			"path": "github.com/satori/go.uuid",
			"revision": "b061729afc07e77a8aa4fad0a2fd840958f1942a",
			"revisionTime": "2016-09-27T10:08:44Z"
		},
		{
			"checksumSHA1": "iqUXcP3VA+G1/gVLRpQpBUt/BuA=",
			"path": "github.com/satori/uuid",
			"revision": "b061729afc07e77a8aa4fad0a2fd840958f1942a",
			"revisionTime": "2016-09-27T10:08:44Z"
		},
		{
			"checksumSHA1": "qgMa75aMGbkFY0jIqqqgVnCUoNA=",
			"path": "github.com/ulikunitz/xz",
			"revision": "0c6b41e72360850ca4f98dc341fd999726ea007f",
			"revisionTime": "2017-06-05T21:53:11Z"
		},
		{
			"checksumSHA1": "vjnTkzNrMs5Xj6so/fq0mQ6dT1c=",
			"path": "github.com/ulikunitz/xz/internal/hash",
			"revision": "0c6b41e72360850ca4f98dc341fd999726ea007f",
			"revisionTime": "2017-06-05T21:53:11Z"
		},
		{
			"checksumSHA1": "m0pm57ASBK/CTdmC0ppRHO17mBs=",
			"path": "github.com/ulikunitz/xz/internal/xlog",
			"revision": "0c6b41e72360850ca4f98dc341fd999726ea007f",
			"revisionTime": "2017-06-05T21:53:11Z"
		},
		{
			"checksumSHA1": "2vZw6zc8xuNlyVz2QKvdlNSZQ1U=",
			"path": "github.com/ulikunitz/xz/lzma",
			"revision": "0c6b41e72360850ca4f98dc341fd999726ea007f",
			"revisionTime": "2017-06-05T21:53:11Z"
		},
		{
			"checksumSHA1": "LUk2yLGjAYyMRDhFHxfMCee4u70=",
			"path": "github.com/zclconf/go-cty/cty",
			"revision": "7166230c635fa24bbe613c5a53e75ad15c42c059",
			"revisionTime": "2018-02-27T16:32:37Z"
		},
		{
			"checksumSHA1": "gDpi8g5VxCRM3JKm/kaYlGdFUdQ=",
			"path": "github.com/zclconf/go-cty/cty/convert",
			"revision": "7166230c635fa24bbe613c5a53e75ad15c42c059",
			"revisionTime": "2018-02-27T16:32:37Z"
		},
		{
			"checksumSHA1": "TU21yqpRZdbEbH8pp4I5YsQa00E=",
			"path": "github.com/zclconf/go-cty/cty/function",
			"revision": "7166230c635fa24bbe613c5a53e75ad15c42c059",
			"revisionTime": "2018-02-27T16:32:37Z"
		},
		{
			"checksumSHA1": "4R+DQqBew6i9a4lYiLZW1OXVwTI=",
			"path": "github.com/zclconf/go-cty/cty/function/stdlib",
			"revision": "7166230c635fa24bbe613c5a53e75ad15c42c059",
			"revisionTime": "2018-02-27T16:32:37Z"
		},
		{
			"checksumSHA1": "tmCzwfNXOEB1sSO7TKVzilb2vjA=",
			"path": "github.com/zclconf/go-cty/cty/gocty",
			"revision": "7166230c635fa24bbe613c5a53e75ad15c42c059",
			"revisionTime": "2018-02-27T16:32:37Z"
		},
		{
			"checksumSHA1": "1ApmO+Q33+Oem/3f6BU6sztJWNc=",
			"path": "github.com/zclconf/go-cty/cty/json",
			"revision": "7166230c635fa24bbe613c5a53e75ad15c42c059",
			"revisionTime": "2018-02-27T16:32:37Z"
		},
		{
			"checksumSHA1": "y5Sk+n6SOspFj8mlyb8swr4DMIs=",
			"path": "github.com/zclconf/go-cty/cty/set",
			"revision": "7166230c635fa24bbe613c5a53e75ad15c42c059",
			"revisionTime": "2018-02-27T16:32:37Z"
		},
		{
			"checksumSHA1": "vE43s37+4CJ2CDU6TlOUOYE0K9c=",
			"path": "golang.org/x/crypto/bcrypt",
			"revision": "9477e0b78b9ac3d0b03822fd95422e2fe07627cd",
			"revisionTime": "2016-10-31T15:37:30Z"
		},
		{
			"checksumSHA1": "JsJdKXhz87gWenMwBeejTOeNE7k=",
			"path": "golang.org/x/crypto/blowfish",
			"revision": "9477e0b78b9ac3d0b03822fd95422e2fe07627cd",
			"revisionTime": "2016-10-31T15:37:30Z"
		},
		{
			"checksumSHA1": "TT1rac6kpQp2vz24m5yDGUNQ/QQ=",
			"path": "golang.org/x/crypto/cast5",
			"revision": "b176d7def5d71bdd214203491f89843ed217f420",
			"revisionTime": "2017-07-23T04:49:35Z"
		},
		{
			"checksumSHA1": "C1KKOxFoW7/W/NFNpiXK+boguNo=",
			"path": "golang.org/x/crypto/curve25519",
			"revision": "453249f01cfeb54c3d549ddb75ff152ca243f9d8",
			"revisionTime": "2017-02-08T20:51:15Z"
		},
		{
			"checksumSHA1": "wGb//LjBPNxYHqk+dcLo7BjPXK8=",
			"path": "golang.org/x/crypto/ed25519",
			"revision": "b8a2a83acfe6e6770b75de42d5ff4c67596675c0",
			"revisionTime": "2017-01-13T19:21:00Z"
		},
		{
			"checksumSHA1": "LXFcVx8I587SnWmKycSDEq9yvK8=",
			"path": "golang.org/x/crypto/ed25519/internal/edwards25519",
			"revision": "b8a2a83acfe6e6770b75de42d5ff4c67596675c0",
			"revisionTime": "2017-01-13T19:21:00Z"
		},
		{
			"checksumSHA1": "IIhFTrLlmlc6lEFSitqi4aw2lw0=",
			"path": "golang.org/x/crypto/openpgp",
			"revision": "b176d7def5d71bdd214203491f89843ed217f420",
			"revisionTime": "2017-07-23T04:49:35Z"
		},
		{
			"checksumSHA1": "olOKkhrdkYQHZ0lf1orrFQPQrv4=",
			"path": "golang.org/x/crypto/openpgp/armor",
			"revision": "b176d7def5d71bdd214203491f89843ed217f420",
			"revisionTime": "2017-07-23T04:49:35Z"
		},
		{
			"checksumSHA1": "eo/KtdjieJQXH7Qy+faXFcF70ME=",
			"path": "golang.org/x/crypto/openpgp/elgamal",
			"revision": "b176d7def5d71bdd214203491f89843ed217f420",
			"revisionTime": "2017-07-23T04:49:35Z"
		},
		{
			"checksumSHA1": "rlxVSaGgqdAgwblsErxTxIfuGfg=",
			"path": "golang.org/x/crypto/openpgp/errors",
			"revision": "b176d7def5d71bdd214203491f89843ed217f420",
			"revisionTime": "2017-07-23T04:49:35Z"
		},
		{
			"checksumSHA1": "Pq88+Dgh04UdXWZN6P+bLgYnbRc=",
			"path": "golang.org/x/crypto/openpgp/packet",
			"revision": "b176d7def5d71bdd214203491f89843ed217f420",
			"revisionTime": "2017-07-23T04:49:35Z"
		},
		{
			"checksumSHA1": "s2qT4UwvzBSkzXuiuMkowif1Olw=",
			"path": "golang.org/x/crypto/openpgp/s2k",
			"revision": "b176d7def5d71bdd214203491f89843ed217f420",
			"revisionTime": "2017-07-23T04:49:35Z"
		},
		{
			"checksumSHA1": "fsrFs762jlaILyqqQImS1GfvIvw=",
			"path": "golang.org/x/crypto/ssh",
			"revision": "453249f01cfeb54c3d549ddb75ff152ca243f9d8",
			"revisionTime": "2017-02-08T20:51:15Z"
		},
		{
			"checksumSHA1": "dr5+PfIRzXeN+l1VG+s0lea9qz8=",
			"path": "golang.org/x/net/context",
			"revision": "0a9397675ba34b2845f758fe3cd68828369c6517",
			"revisionTime": "2017-07-19T03:24:12Z"
		},
		{
			"checksumSHA1": "vqc3a+oTUGX8PmD0TS+qQ7gmN8I=",
			"path": "golang.org/x/net/html",
			"revision": "1c05540f6879653db88113bc4a2b70aec4bd491f",
			"revisionTime": "2017-08-04T00:04:37Z"
		},
		{
			"checksumSHA1": "z79z5msRzgU48FCZxSuxfU8b4rs=",
			"path": "golang.org/x/net/html/atom",
			"revision": "1c05540f6879653db88113bc4a2b70aec4bd491f",
			"revisionTime": "2017-08-04T00:04:37Z"
		},
		{
			"checksumSHA1": "cY4u3LCdJxKaS2GbftZjfrOSnNE=",
			"path": "golang.org/x/net/http2",
			"revision": "0a9397675ba34b2845f758fe3cd68828369c6517",
			"revisionTime": "2017-07-19T03:24:12Z"
		},
		{
			"checksumSHA1": "ezWhc7n/FtqkLDQKeU2JbW+80tE=",
			"path": "golang.org/x/net/http2/hpack",
			"revision": "0a9397675ba34b2845f758fe3cd68828369c6517",
			"revisionTime": "2017-07-19T03:24:12Z"
		},
		{
			"checksumSHA1": "1osdKBIU5mNqyQqiGmnutoTzdJA=",
			"path": "golang.org/x/net/idna",
			"revision": "0a9397675ba34b2845f758fe3cd68828369c6517",
			"revisionTime": "2017-07-19T03:24:12Z"
		},
		{
			"checksumSHA1": "UxahDzW2v4mf/+aFxruuupaoIwo=",
			"path": "golang.org/x/net/internal/timeseries",
			"revision": "0a9397675ba34b2845f758fe3cd68828369c6517",
			"revisionTime": "2017-07-19T03:24:12Z"
		},
		{
			"checksumSHA1": "3xyuaSNmClqG4YWC7g0isQIbUTc=",
			"path": "golang.org/x/net/lex/httplex",
			"revision": "0a9397675ba34b2845f758fe3cd68828369c6517",
			"revisionTime": "2017-07-19T03:24:12Z"
		},
		{
			"checksumSHA1": "u/r66lwYfgg682u5hZG7/E7+VCY=",
			"path": "golang.org/x/net/trace",
			"revision": "0a9397675ba34b2845f758fe3cd68828369c6517",
			"revisionTime": "2017-07-19T03:24:12Z"
		},
		{
			"checksumSHA1": "tY+5thYxjKDUQyQXYcBqogmMS5U=",
			"path": "golang.org/x/sys/unix",
			"revision": "314a259e304ff91bd6985da2a7149bbf91237993",
			"revisionTime": "2017-07-19T03:44:26Z"
		},
		{
			"checksumSHA1": "JGxWXCzR7rwOsuQCK1UGd6yuS90=",
			"path": "golang.org/x/text/collate/build",
			"revision": "1cbadb444a806fd9430d14ad08967ed91da4fa0a",
			"revisionTime": "2017-09-13T19:45:57Z"
		},
		{
			"checksumSHA1": "45fiqnr0oU2bicWWAWz0lGWg4eU=",
			"path": "golang.org/x/text/internal/colltab",
			"revision": "1cbadb444a806fd9430d14ad08967ed91da4fa0a",
			"revisionTime": "2017-09-13T19:45:57Z"
		},
		{
			"checksumSHA1": "YsHNCKLl/81IAeBJUjHE4uqAPLM=",
			"path": "golang.org/x/text/language",
			"revision": "1cbadb444a806fd9430d14ad08967ed91da4fa0a",
			"revisionTime": "2017-09-13T19:45:57Z"
		},
		{
			"checksumSHA1": "tltivJ/uj/lqLk05IqGfCv2F/E8=",
			"path": "golang.org/x/text/secure/bidirule",
			"revision": "1cbadb444a806fd9430d14ad08967ed91da4fa0a",
			"revisionTime": "2017-09-13T19:45:57Z"
		},
		{
			"checksumSHA1": "ziMb9+ANGRJSSIuxYdRbA+cDRBQ=",
			"path": "golang.org/x/text/transform",
			"revision": "1cbadb444a806fd9430d14ad08967ed91da4fa0a",
			"revisionTime": "2017-09-13T19:45:57Z"
		},
		{
			"checksumSHA1": "tk+lpF2CDV7e5RwwRY5ZTCGrd9o=",
			"path": "golang.org/x/text/unicode/bidi",
			"revision": "1cbadb444a806fd9430d14ad08967ed91da4fa0a",
			"revisionTime": "2017-09-13T19:45:57Z"
		},
		{
			"checksumSHA1": "BwRNKgzIMUxk56OScxyr43BV6IE=",
			"path": "golang.org/x/text/unicode/norm",
			"revision": "1cbadb444a806fd9430d14ad08967ed91da4fa0a",
			"revisionTime": "2017-09-13T19:45:57Z"
		},
		{
			"checksumSHA1": "Tc3BU26zThLzcyqbVtiSEp7EpU8=",
			"path": "google.golang.org/genproto/googleapis/rpc/status",
			"revision": "1e559d0a00eef8a9a43151db4665280bd8dd5886",
			"revisionTime": "2017-09-18T11:17:02Z"
		},
		{
			"checksumSHA1": "nwfmMh930HtXA7u5HYomxSR3Ixg=",
			"path": "google.golang.org/grpc",
			"revision": "7657092a1303cc5a6fa3fee988d57c665683a4da",
			"revisionTime": "2017-08-09T21:16:03Z"
		},
		{
			"checksumSHA1": "/eTpFgjvMq5Bc9hYnw5fzKG4B6I=",
			"path": "google.golang.org/grpc/codes",
			"revision": "7657092a1303cc5a6fa3fee988d57c665683a4da",
			"revisionTime": "2017-08-09T21:16:03Z"
		},
		{
			"checksumSHA1": "XH2WYcDNwVO47zYShREJjcYXm0Y=",
			"path": "google.golang.org/grpc/connectivity",
			"revision": "7657092a1303cc5a6fa3fee988d57c665683a4da",
			"revisionTime": "2017-08-09T21:16:03Z"
		},
		{
			"checksumSHA1": "5ylThBvJnIcyWhL17AC9+Sdbw2E=",
			"path": "google.golang.org/grpc/credentials",
			"revision": "7657092a1303cc5a6fa3fee988d57c665683a4da",
			"revisionTime": "2017-08-09T21:16:03Z"
		},
		{
			"checksumSHA1": "2NbY9kmMweE4VUsruRsvmViVnNg=",
			"path": "google.golang.org/grpc/grpclb/grpc_lb_v1",
			"revision": "7657092a1303cc5a6fa3fee988d57c665683a4da",
			"revisionTime": "2017-08-09T21:16:03Z"
		},
		{
			"checksumSHA1": "ntHev01vgZgeIh5VFRmbLx/BSTo=",
			"path": "google.golang.org/grpc/grpclog",
			"revision": "7657092a1303cc5a6fa3fee988d57c665683a4da",
			"revisionTime": "2017-08-09T21:16:03Z"
		},
		{
			"checksumSHA1": "pc9cweMiKQ5hVMuO9UoMGdbizaY=",
			"path": "google.golang.org/grpc/health",
			"revision": "7657092a1303cc5a6fa3fee988d57c665683a4da",
			"revisionTime": "2017-08-09T21:16:03Z"
		},
		{
			"checksumSHA1": "W5KfI1NIGJt7JaVnLzefDZr3+4s=",
			"path": "google.golang.org/grpc/health/grpc_health_v1",
			"revision": "7657092a1303cc5a6fa3fee988d57c665683a4da",
			"revisionTime": "2017-08-09T21:16:03Z"
		},
		{
			"checksumSHA1": "U9vDe05/tQrvFBojOQX8Xk12W9I=",
			"path": "google.golang.org/grpc/internal",
			"revision": "7657092a1303cc5a6fa3fee988d57c665683a4da",
			"revisionTime": "2017-08-09T21:16:03Z"
		},
		{
			"checksumSHA1": "hcuHgKp8W0wIzoCnNfKI8NUss5o=",
			"path": "google.golang.org/grpc/keepalive",
			"revision": "7657092a1303cc5a6fa3fee988d57c665683a4da",
			"revisionTime": "2017-08-09T21:16:03Z"
		},
		{
			"checksumSHA1": "N++Ur11m6Dq3j14/Hc2Kqmxroag=",
			"path": "google.golang.org/grpc/metadata",
			"revision": "7657092a1303cc5a6fa3fee988d57c665683a4da",
			"revisionTime": "2017-08-09T21:16:03Z"
		},
		{
			"checksumSHA1": "bYKw8OIjj/ybY68eGqy7zqq6qmE=",
			"path": "google.golang.org/grpc/naming",
			"revision": "7657092a1303cc5a6fa3fee988d57c665683a4da",
			"revisionTime": "2017-08-09T21:16:03Z"
		},
		{
			"checksumSHA1": "n5EgDdBqFMa2KQFhtl+FF/4gIFo=",
			"path": "google.golang.org/grpc/peer",
			"revision": "7657092a1303cc5a6fa3fee988d57c665683a4da",
			"revisionTime": "2017-08-09T21:16:03Z"
		},
		{
			"checksumSHA1": "53Mbn2VqooOk47EWLHHFpKEOVwE=",
			"path": "google.golang.org/grpc/stats",
			"revision": "7657092a1303cc5a6fa3fee988d57c665683a4da",
			"revisionTime": "2017-08-09T21:16:03Z"
		},
		{
			"checksumSHA1": "3Dwz4RLstDHMPyDA7BUsYe+JP4w=",
			"path": "google.golang.org/grpc/status",
			"revision": "7657092a1303cc5a6fa3fee988d57c665683a4da",
			"revisionTime": "2017-08-09T21:16:03Z"
		},
		{
			"checksumSHA1": "aixGx/Kd0cj9ZlZHacpHe3XgMQ4=",
			"path": "google.golang.org/grpc/tap",
			"revision": "7657092a1303cc5a6fa3fee988d57c665683a4da",
			"revisionTime": "2017-08-09T21:16:03Z"
		},
		{
			"checksumSHA1": "S0qdJtlMimKlOrJ4aZ/pxO5uVwg=",
			"path": "google.golang.org/grpc/transport",
			"revision": "7657092a1303cc5a6fa3fee988d57c665683a4da",
			"revisionTime": "2017-08-09T21:16:03Z"
		},
		{
			"checksumSHA1": "AnKBN2Q4AWaSNb0JyINBQbnpxGM=",
			"path": "gopkg.in/yaml.v2",
			"revision": "7f97868eec74b32b0982dd158a51a446d1da7eb5",
			"revisionTime": "2018-02-23T19:12:37Z"
		},
		{
			"checksumSHA1": "wICWAGQfZcHD2y0dHesz9R2YSiw=",
			"path": "k8s.io/kubernetes/pkg/apimachinery",
			"revision": "b0b7a323cc5a4a2019b2e9520c21c7830b7f708e",
			"revisionTime": "2017-04-03T20:32:25Z",
			"version": "v1.6.1",
			"versionExact": "v1.6.1"
		}
	],
	"rootPath": "github.com/terraform-providers/terraform-provider-azurerm"
}<|MERGE_RESOLUTION|>--- conflicted
+++ resolved
@@ -283,21 +283,12 @@
 			"versionExact": "v21.1.0"
 		},
 		{
-<<<<<<< HEAD
-			"checksumSHA1": "y8HaZNznGAl6orDBEW1B6gOEWCw=",
-			"path": "github.com/Azure/azure-sdk-for-go/services/preview/sql/mgmt/2017-10-01-preview/sql",
-			"revision": "2935c0241c74bd8549b843978dd6fc1be6f48b4a",
-			"revisionTime": "2018-08-31T14:25:13Z",
-			"version": "v20.1.0",
-			"versionExact": "v20.1.0"
-=======
-			"checksumSHA1": "P0456F5O0iLtB3RwYPZ8apWby6A=",
+      "checksumSHA1": "P0456F5O0iLtB3RwYPZ8apWby6A=",
 			"path": "github.com/Azure/azure-sdk-for-go/services/recoveryservices/mgmt/2016-06-01/backup",
 			"revision": "6d20bdbae88c06c36d72eb512295417693bfdf4e",
 			"revisionTime": "2018-09-27T22:44:43Z",
 			"version": "=v21.1.0",
 			"versionExact": "v21.1.0"
->>>>>>> 2b3b8b13
 		},
 		{
 			"checksumSHA1": "UWSnIzZywuEpEevbPfbPNLk1dFk=",
